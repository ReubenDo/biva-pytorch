--- conflicted
+++ resolved
@@ -68,15 +68,10 @@
                  input_shape: Dict[str, Tuple[int]],
                  convolutions: List[Tuple[int]],
                  stochastic: Tuple,
-<<<<<<< HEAD
-                 top_layer: bool,
-                 bottom_layer: bool,
-=======
                  top: bool = False,
                  bottom: bool = False,
                  q_dropout: float = 0,
                  p_dropout: float = 0,
->>>>>>> 5747487b
                  Block: Any = GatedResNet,
                  **kwargs):
         """
@@ -90,15 +85,10 @@
         :param input_shape: dictionary describing the input tensors of shapes (B, H, *D)
         :param convolution: list of tuple describing a convolutional block (filters, kernel_size, stride)
         :param stochastic: integer or tuple describing the stochastic layer: units or (units, kernel_size, discrete, K)
-<<<<<<< HEAD
-        :param top_layer: is top layer
-        :param bottom_layer: is bottom layer
-=======
         :param top: is top layer
         :param bottom: is bottom layer
         :param q_dropout: inference dropout value
         :param p_dropout: generative dropout value
->>>>>>> 5747487b
         :param Block: Block constructor
         :param kwargs: others arguments passed to the block constructors (both convolutions and stochastic)
         """
@@ -119,21 +109,11 @@
         self.stochastic = StochasticBlock(stochastic, tensor_shp, top=top, **kwargs)
         z_shape = self.stochastic.output_shape
 
-<<<<<<< HEAD
-        # define the generative convolutional blocks
-        aux_shape = None if top_layer else tensor_shp
-        self.p_convs = DeterministicBlocks(z_shape, convolutions[::-1], aux_shape=aux_shape, transposed=True,
-                                           in_residual=False, Block=Block, **kwargs)
-
-        self._output_shape = {'x': z_shape, 'aux': tensor_shp}
-        self._forward_shape = self.p_convs.output_shape
-=======
         # define the generative convolutional blocks with the skip connections
         # skip connections: assumes that all hidden features from the above generative block are of the same shape `tensor_shp`
         skip_shapes = None if top else [tensor_shp] * len(convolutions)
         self.p_convs = DeterministicBlocks(z_shape, convolutions[::-1], aux_shape=skip_shapes, transposed=True,
                                            in_residual=False, Block=Block, dropout=p_dropout, **kwargs)
->>>>>>> 5747487b
 
     @property
     def input_shape(self) -> Dict[str, Tuple[int]]:
@@ -197,15 +177,10 @@
                  input_shape: Dict[str, Tuple[int]],
                  convolutions: List[Tuple[int]],
                  stochastic: Tuple,
-<<<<<<< HEAD
-                 top_layer: bool,
-                 bottom_layer: bool,
-=======
                  top: bool = False,
                  bottom: bool = False,
                  q_dropout: float = 0,
                  p_dropout: float = 0,
->>>>>>> 5747487b
                  Block: Any = GatedResNet,
                  dropout: float = 0,
                  **kwargs):
@@ -220,13 +195,6 @@
         :param input_shape: dictionary describing the input tensors of shapes (B, H, *D)
         :param convolution: list of tuple describing a convolutional block (filters, kernel_size, stride)
         :param stochastic: integer or tuple describing the stochastic layer: units or (units, kernel_size, discrete, K)
-<<<<<<< HEAD
-        :param top_layer: is top layer
-        :param bottom_layer: is bottom layer
-        :param kwargs: others arguments passed to the block constructors (both convolutions and stochastic)
-        """
-        super().__init__(input_shape, convolutions, stochastic, top_layer, bottom_layer, dropout=dropout, Block=Block,
-=======
         :param top: is top layer
         :param bottom: is bottom layer
         :param q_dropout: inference dropout value
@@ -235,7 +203,6 @@
         """
         super().__init__(input_shape, convolutions, stochastic, top=top, bottom=bottom, p_dropout=p_dropout,
                          q_dropout=q_dropout, Block=Block,
->>>>>>> 5747487b
                          **kwargs)
 
         # get the tensor shape of the output of the deterministic path
@@ -303,16 +270,10 @@
                  input_shape: Dict[str, Tuple[int]],
                  convolutions: List[Tuple[int]],
                  stochastic: Union[Dict, Tuple[Dict]],
-<<<<<<< HEAD
-                 top_layer: bool,
-                 bottom_layer: bool,
-                 dropout: float = 0,
-=======
                  top: bool = False,
                  bottom: bool = False,
                  q_dropout: float = 0,
                  p_dropout: float = 0,
->>>>>>> 5747487b
                  conditional_bu: bool = False,
                  Block: Any = GatedResNet,
                  **kwargs):
@@ -328,16 +289,10 @@
         :param input_shape: dictionary describing the input tensor shape (B, H, *D)
         :param convolution: list of tuple describing a convolutional block (filters, kernel_size, stride)
         :param stochastic: dictionary describing the stochastic layer: units or (units, kernel_size, discrete, K)
-<<<<<<< HEAD
-        :param top_layer: is top layer
-        :param bottom_layer: is bottom layer
-        :param dropout: dropout value
-=======
         :param bottom: is bottom layer
         :param top: is top layer
         :param q_dropout: inference dropout value
         :param p_dropout: generative dropout value
->>>>>>> 5747487b
         :param conditional_bu: condition BU prior on p(z_TD)
         :param aux_shape: auxiliary input tensor shape as a tuple of integers (B, H, *D)
         :param kwargs: others arguments passed to the block constructors (both convolutions and stochastic)
@@ -399,14 +354,9 @@
         else:
             self.bu_condition = None
 
-<<<<<<< HEAD
-        # define the generative convolutional blocks
-        aux_shape = None if top_layer else top_tensor_shp
-=======
         # define the generative convolutional blocks with the skip connections
         # skip connections: assumes that all hidden features from the above generative block are of the same shape `tensor_shp`
         skip_shapes = None if top else [top_tensor_shp] * len(convolutions)
->>>>>>> 5747487b
         p_in_shp = shp_cat([z_shape, z_shape], 1)
         self.p_convs = DeterministicBlocks(p_in_shp, convolutions[::-1], aux_shape=aux_shape, transposed=True,
                                            in_residual=False, dropout=dropout, Block=Block, **kwargs)
@@ -555,8 +505,6 @@
         return super().infer(data, **kwargs)
 
 
-<<<<<<< HEAD
-=======
 class BivaTopStage(Stage):
     def __init__(self, input_shape: Dict[str, Tuple[int]],
                  convolutions: List[Tuple[int]],
@@ -687,7 +635,6 @@
         return self._forward_shape
 
 
->>>>>>> 5747487b
 def BivaStage(input_shape: Dict[str, Tuple[int]],
               convolutions: List[Tuple[int]],
               stochastic: Union[Dict, Tuple[Dict]],
@@ -705,16 +652,10 @@
     :param input_shape: dictionary describing the input tensor shape (B, H, *D)
     :param convolution: list of tuple describing a convolutional block (filters, kernel_size, stride)
     :param stochastic: dictionary describing the stochastic layer: units or (units, kernel_size, discrete, K)
-<<<<<<< HEAD
-    :param top_layer: is top layer
-    :param bottom_layer: is bottom layer
-    :param dropout: dropout value
-=======
     :param top: is top layer
     :param bottom: is bottom layer
     :param q_dropout: inference dropout value
     :param p_dropout: generative dropout value
->>>>>>> 5747487b
     :param conditional_bu: condition BU prior on p(z_TD)
     :param aux_shape: auxiliary input tensor shape as a tuple of integers (B, H, *D)
     :param kwargs: others arguments passed to the block constructors (both convolutions and stochastic)
