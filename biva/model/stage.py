from copy import copy
from typing import *

import torch
from torch import nn

from .stochastic import StochasticLayer
from .utils import DataCollector
from ..layers import GatedResNet
from ..utils import shp_cat


def StochasticBlock(data: Dict, *args, **kwargs):
    """Construct the stochastic block given by the Block argument"""
    Block = data.get('block')
    block = Block(data, *args, **kwargs)
    assert isinstance(block, StochasticLayer)
    return block


class DeterministicBlocks(nn.Module):

    def __init__(self,
                 tensor_shp: Tuple[int],
                 convolutions: List[Tuple[int]],
                 in_residual: bool = True,
                 transposed: bool = False,
                 Block: Any = GatedResNet,
                 aux_shape: Optional[Tuple[int]] = None,
                 **kwargs):
        """
        Defines a of sequence of deterministic blocks (resnets).
        You can extend this class by passing other Block classes as an argument.

        :param tensor_shp: input tensor shape as a tuple of integers (B, H, *D)
        :param convolutions: describes the sequence of blocks, each of them defined by a tuple  (filters, kernel_size, stride)
        :param aux_shape: auxiliary input tensor shape as a tuple of integers (B, H, *D)
        :param transposed: use transposed convolutions
        :param residual: use residual connections
        :param Block: Block object constructor (GatedResNet, ResMLP)
        """
        super().__init__()
        self.input_shape = tensor_shp
        layers = []
        for j, dim in enumerate(convolutions):
            residual = True if j > 0 else in_residual
            block = Block(tensor_shp, dim, aux_shape=aux_shape, transposed=transposed, residual=residual,
                          **kwargs)
            tensor_shp = block.output_shape
            layers += [block]

        self.layers = nn.ModuleList(layers)
        self.output_shape = tensor_shp

    def forward(self, x: torch.Tensor, aux: Optional[torch.Tensor] = None, **kwargs) -> torch.Tensor:
        """
        :param x: input tensor
        :param aux: auxiliary input tensor
        :return: output tensor
        """
        for layer in self.layers:
            x = layer(x, aux, **kwargs)
        return x


class VaeStage(nn.Module):
    def __init__(self,
                 input_shape: Dict[str, Tuple[int]],
                 convolutions: List[Tuple[int]],
                 stochastic: Tuple,
                 top_layer: bool,
                 bottom_layer: bool,
                 Block: Any = GatedResNet,
                 **kwargs):
        """
        VAE: https://arxiv.org/abs/1312.6114

        Define a Variational Autoencoder stage containing:
        - a sequence of convolutional blocks for the inference model
        - a sequence of convolutional blocks for the generative model
        - a stochastic layer

        :param input_shape: dictionary describing the input tensors of shapes (B, H, *D)
        :param convolution: list of tuple describing a convolutional block (filters, kernel_size, stride)
        :param stochastic: integer or tuple describing the stochastic layer: units or (units, kernel_size, discrete, K)
        :param top_layer: is top layer
        :param bottom_layer: is bottom layer
        :param Block: Block constructor
        :param kwargs: others arguments passed to the block constructors (both convolutions and stochastic)
        """
        super().__init__()

        tensor_shp = input_shape.get('x')
        aux_shape = input_shape.get('aux', None)

        self._input_shape = input_shape

        # define inference convolutional blocks
        in_residual = not bottom_layer
        self.q_convs = DeterministicBlocks(tensor_shp, convolutions, aux_shape=aux_shape, transposed=False,
                                           in_residual=in_residual, Block=Block, **kwargs)
        tensor_shp = self.q_convs.output_shape

        # define the stochastic layer
        self.stochastic = StochasticBlock(stochastic, tensor_shp, top_layer, **kwargs)
        z_shape = self.stochastic.output_shape

        # define the generative convolutional blocks
        aux_shape = None if top_layer else tensor_shp
        self.p_convs = DeterministicBlocks(z_shape, convolutions[::-1], aux_shape=aux_shape, transposed=True,
                                           in_residual=False, Block=Block, **kwargs)

        self._output_shape = {'x': z_shape, 'aux': tensor_shp}
        self._forward_shape = self.p_convs.output_shape

    @property
    def input_shape(self) -> Dict[str, Tuple[int]]:
        """size of the input tensors for the inference path"""
        return self._input_shape

    @property
    def output_shape(self) -> Dict[str, Tuple[int]]:
        """size of the output tensors for the inference path"""
        return self._output_shape

    @property
    def forward_shape(self) -> Tuple[int]:
        """size of the output tensor for the generative path"""
        return self._forward_shape

    def infer(self, data: Dict[str, torch.Tensor], **kwargs) -> Tuple[Dict[str, Any], Dict[str, Any]]:
        """
        Perform a forward pass through the inference layers and sample the posterior.

        :param data: input data
        :param kwargs: additional parameters passed to the stochastic layer
        :return: (output data, variational data)
        """
        x = data.get('x')
        aux = data.get('aux', None)
        x = self.q_convs(x, aux)

        z, q_data = self.stochastic(x, inference=True, **kwargs)

        return {'x': z, 'aux': x}, q_data

    def forward(self, d: Optional[torch.Tensor], posterior: Optional[dict], **kwargs) -> Tuple[
        torch.Tensor, Dict[str, List]]:
        """
        Perform a forward pass through the generative model and compute KL if posterior data is available

        :param d: previous hidden state
        :param posterior: dictionary representing the posterior
        :return: (hidden state, dict('kl': [kl], **auxiliary) )
        """
        # sample p(z | d)
        z_p, p_data = self.stochastic(d, inference=False, **kwargs)

        # compute KL(q | p)
        if posterior is not None:
            loss_data = self.stochastic.loss(posterior, p_data, **kwargs)
            z = posterior.get('z')
        else:
            loss_data = {}
            z = z_p

        # pass through convolutions
        x = self.p_convs(z, aux=d)

        return x, loss_data


class LvaeStage(VaeStage):
    def __init__(self,
                 input_shape: Dict[str, Tuple[int]],
                 convolutions: List[Tuple[int]],
                 stochastic: Tuple,
                 top_layer: bool,
                 bottom_layer: bool,
                 Block: Any = GatedResNet,
                 dropout: float = 0,
                 **kwargs):
        """
        LVAE: https://arxiv.org/abs/1602.02282

        Define a Ladder Variational Autoencoder stage containing:
        - a sequence of convolutional blocks for the inference model
        - a sequence of convolutional blocks for the generative model
        - a stochastic layer

        :param input_shape: dictionary describing the input tensors of shapes (B, H, *D)
        :param convolution: list of tuple describing a convolutional block (filters, kernel_size, stride)
        :param stochastic: integer or tuple describing the stochastic layer: units or (units, kernel_size, discrete, K)
        :param top_layer: is top layer
        :param bottom_layer: is bottom layer
        :param kwargs: others arguments passed to the block constructors (both convolutions and stochastic)
        """
        super().__init__(input_shape, convolutions, stochastic, top_layer, bottom_layer, dropout=dropout, Block=Block,
                         **kwargs)

        # get the tensor shape of the output of the deterministic path
        top_shape = self._output_shape.get('aux')
        # modify the output of the inference path to be only deterministic
        self._output_shape = {'x': top_shape, 'aux': top_shape}

        aux_shape = top_shape if not top_layer else None
        conv = convolutions[-1]
        if isinstance(conv, list):
            conv = [conv[0], conv[1], 1, conv[-1]]
        self.merge = Block(top_shape, conv, aux_shape=aux_shape, transposed=False, in_residual=True, dropout=0,
                           **kwargs)

    def infer(self, data: Dict[str, torch.Tensor], **kwargs) -> Tuple[Dict[str, Any], Dict[str, Any]]:
        """
        Perform a forward pass through the inference layers and sample the posterior.

        :param data: input data
        :param kwargs: additional parameters passed to the stochastic layer
        :return: (output data, variational data)
        """
        x = data.get('x')
        aux = data.get('aux', None)
        x = self.q_convs(x, aux)

        return {'x': x, 'aux': x}, {'h': x}

    def forward(self, d: Optional[torch.Tensor], posterior: Optional[dict], debugging: bool = False, **kwargs) -> Tuple[
        torch.Tensor, Dict[str, List[torch.Tensor]]]:
        """
        Perform a forward pass through the generative model and compute KL if posterior data is available

        :param d: previous hidden state
        :param posterior: dictionary representing the posterior
        :return: (hidden state, dict('kl': [kl]), **auxiliary)
        """

        # sample p(z | d)
        z_p, p_data = self.stochastic(d, inference=False, **kwargs)

        # sample q(z | h) and compute KL(q | p)
        if posterior is not None:
            # compute the top-down logits of q(z_i | x, z_{>i})
            h = posterior.get('h')
            h = self.merge(h, aux=d)

            # z ~ q(z | h_bu, d_td)
            z_q, q_data = self.stochastic(h, inference=True, **kwargs)

            loss_data = self.stochastic.loss(q_data, p_data, **kwargs)
            z = z_q
        else:
            loss_data = {}
            z = z_p

        # pass through convolutions
        x = self.p_convs(z, d)

        return x, loss_data


class BivaIntermediateStage(nn.Module):
    def __init__(self,
                 input_shape: Dict[str, Tuple[int]],
                 convolutions: List[Tuple[int]],
                 stochastic: Union[Dict, Tuple[Dict]],
                 top_layer: bool,
                 bottom_layer: bool,
                 dropout: float = 0,
                 conditional_bu: bool = False,
                 Block: Any = GatedResNet,
                 **kwargs):
        """
        BIVA: https://arxiv.org/abs/1902.02102

        Define a Bidirectional Variational Autoencoder stage containing:
        - a sequence of convolutional blocks for the bottom-up inference model (BU)
        - a sequence of convolutional blocks for the top-down inference model (TD)
        - a sequence of convolutional blocks for the generative model
        - two stochastic layers (BU and TD)

        :param input_shape: dictionary describing the input tensor shape (B, H, *D)
        :param convolution: list of tuple describing a convolutional block (filters, kernel_size, stride)
        :param stochastic: dictionary describing the stochastic layer: units or (units, kernel_size, discrete, K)
        :param top_layer: is top layer
        :param bottom_layer: is bottom layer
        :param dropout: dropout value
        :param conditional_bu: condition BU prior on p(z_TD)
        :param aux_shape: auxiliary input tensor shape as a tuple of integers (B, H, *D)
        :param kwargs: others arguments passed to the block constructors (both convolutions and stochastic)
        """
        super().__init__()

        if 'x' in input_shape.keys():
            bu_shp = td_shp = input_shape.get('x')
            aux_shape = None
        else:
            bu_shp = input_shape.get('x_bu')
            td_shp = input_shape.get('x_td')
            aux_shape = input_shape.get('aux')

        if isinstance(stochastic.get('block'), tuple):
            bu_block, td_block = stochastic.get('block')
            bu_stochastic = copy(stochastic)
            td_stochastic = copy(stochastic)
            bu_stochastic['block'] = bu_block
            td_stochastic['block'] = td_block
        else:
            bu_stochastic = td_stochastic = stochastic

        self._input_shape = input_shape

        # define inference convolutional blocks
        in_residual = not bottom_layer
        self.q_bu_convs = DeterministicBlocks(bu_shp, convolutions, aux_shape=aux_shape, transposed=False,
                                              in_residual=in_residual, dropout=dropout, Block=Block, **kwargs)
        aux_shape = self.q_bu_convs.output_shape
        self.q_td_convs = DeterministicBlocks(td_shp, convolutions, aux_shape=aux_shape, transposed=False,
                                              in_residual=in_residual, dropout=dropout, Block=Block, **kwargs)

        # shape of the output of the inference path and input tensor from the generative path
        top_tensor_shp = self.q_td_convs.output_shape

        # define the BU stochastic layer
        bu_top = False if conditional_bu else top_layer
        self.bu_stochastic = StochasticBlock(bu_stochastic, top_tensor_shp, bu_top, **kwargs)

        # define the TD stochastic layer
        self.td_stochastic = StochasticBlock(td_stochastic, top_tensor_shp, top_layer, **kwargs)

        # output shape
        z_shape = self.bu_stochastic.output_shape

        # with its merge layer
        aux_shape = top_tensor_shp if not top_layer else None
        conv = convolutions[-1]
        if isinstance(conv, list):
            conv = [conv[0], conv[1], 1, conv[-1]]
        self.merge = Block(top_tensor_shp, conv, aux_shape=aux_shape, transposed=False, in_residual=True, dropout=0,
                           **kwargs)

        # define the condition p(z_bu | z_td, ...)
        if conditional_bu:
            self.bu_condition = Block(z_shape, conv, aux_shape=aux_shape, transposed=False, in_residual=False,
                                      dropout=0, **kwargs)
        else:
            self.bu_condition = None

        # define the generative convolutional blocks
        aux_shape = None if top_layer else top_tensor_shp
        p_in_shp = shp_cat([z_shape, z_shape], 1)
        self.p_convs = DeterministicBlocks(p_in_shp, convolutions[::-1], aux_shape=aux_shape, transposed=True,
                                           in_residual=False, dropout=dropout, Block=Block, **kwargs)

        self._output_shape = {'x_bu': z_shape,
                              'x_td': top_tensor_shp,
                              'aux': shp_cat([top_tensor_shp, top_tensor_shp], 1)}

        self._forward_shape = self.p_convs.output_shape

    @property
    def input_shape(self) -> Dict[str, Tuple[int]]:
        """size of the input tensors for the inference path"""
        return self._input_shape

    @property
    def output_shape(self) -> Dict[str, Tuple[int]]:
        """size of the output tensors for the inference path"""
        return self._output_shape

    @property
    def forward_shape(self) -> Tuple[int]:
        """size of the output tensor for the generative path"""
        return self._forward_shape

    def infer(self, data: Dict[str, torch.Tensor], **kwargs) -> Tuple[Dict[str, Any], Dict[str, Any]]:
        """
        Perform a forward pass through the inference layers and sample the posterior.

        :param data: input data
        :param kwargs: additional parameters passed to the stochastic layer
        :return: (output data, variational data)
        """
        if 'x' in data.keys():
            x = data.get('x')
            x_bu, x_td = x, x
        else:
            x_bu = data.get('x_bu')
            x_td = data.get('x_td')

        aux = data.get('aux', None)

        # BU path
        x_bu = self.q_bu_convs(x_bu, aux=aux)
        # z_bu ~ q(x)
        z_bu, bu_q_data = self.bu_stochastic(x_bu, inference=True, **kwargs)

        # TD path
        x_td = self.q_td_convs(x_td, aux=x_bu)
        td_q_data = {'z': z_bu, 'h': x_td}  # note h = d_q(x)

        # skip connection
        aux = torch.cat([x_bu, x_td], 1)

        return {'x_bu': z_bu, 'x_td': x_td, 'aux': aux}, {'z_bu': z_bu, 'bu': bu_q_data, 'td': td_q_data}

    def forward(self, d: Optional[torch.Tensor], posterior: Optional[dict], debugging: bool = False, **kwargs) -> Tuple[
        torch.Tensor, Dict[str, List[torch.Tensor]]]:
        """
        Perform a forward pass through the generative model and compute KL if posterior data is available

        :param d: previous hidden state
        :param posterior: dictionary representing the posterior
        :return: (hidden state, dict('kl': [kl], **auxiliary))
        """

        if posterior is not None:
            # sample posterior and compute KL using prior
            bu_q_data = posterior.get('bu')
            td_q_data = posterior.get('td')
            z_bu_q = posterior.get('z_bu')

            # top-down: compute the posterior using the bottom-up hidden state and top-down hidden state
            # z_td ~ p(d_top)
            z_td_p, td_p_data = self.td_stochastic(d, inference=False, **kwargs)

            # merge d_top with h = d_q(x)
            h = td_q_data.get('h')
            h = self.merge(h, aux=d)

            # z_td ~ q(z | h)
            z_td_q, td_q_data = self.td_stochastic(h, inference=True, **kwargs)

            # compute log q_bu(z_i | x) - log p_bu(z_i) (+ additional data)
            td_loss_data = self.td_stochastic.loss(td_q_data, td_p_data, **kwargs)

            # conditional BU
            if self.bu_condition is not None:
                d_ = self.bu_condition(z_td_q, aux=d)
            else:
                d_ = d

            # bottom-up: retrieve data from the inference path
            # z_bu ~ p(d_top)
            z_bu_p, bu_p_data = self.bu_stochastic(d_, inference=False, **kwargs)

            # compute log q_td(z_i | x, z_{>i}) - log p_td(z_i) (+ additional data)
            bu_loss_data = self.bu_stochastic.loss(bu_q_data, bu_p_data, **kwargs)

            # merge samples
            z = torch.cat([z_td_q, z_bu_q], 1)

        else:
            # sample priors
            # top-down
            z_td_p, td_p_data = self.td_stochastic(d, inference=False, **kwargs)  # prior

            # conditional BU
            if self.bu_condition is not None:
                d_ = self.bu_condition(z_td_p, aux=d)
            else:
                d_ = d

            # bottom-up
            z_bu_p, bu_p_data = self.bu_stochastic(d_, inference=False, **kwargs)  # prior

            bu_loss_data, td_loss_data = {}, {}
            z = torch.cat([z_bu_p, z_td_p], 1)

        # pass through convolutions
        x = self.p_convs(z, aux=d)

        # gather data
        loss_data = DataCollector()
        loss_data.extend(td_loss_data)
        loss_data.extend(bu_loss_data)

        return x, loss_data


class BivaTopStage(VaeStage):
    def __init__(self, input_shape: Dict[str, Tuple[int]], *args, **kwargs):
        bu_shp = input_shape.get('x_bu')
        td_shp = input_shape.get('x_td')

        tensor_shp = shp_cat([bu_shp, td_shp], 1)
        concat_shape = {'x': tensor_shp}

        super().__init__(concat_shape, *args, **kwargs)

    def infer(self, data: Dict[str, torch.Tensor], **kwargs) -> Tuple[Dict[str, Any], Dict[str, Any]]:
        x_bu = data.pop('x_bu')
        x_td = data.pop('x_td')
        data['x'] = torch.cat([x_bu, x_td], 1)

        return super().infer(data, **kwargs)


<<<<<<< HEAD
class BivaTopStage(nn.Module):
    def __init__(self, input_shape: Dict[str, Tuple[int]],
                 convolutions: List[Tuple[int]],
                 stochastic: Union[Dict, Tuple[Dict]],
                 bottom_layer: bool,
                 top_layer: bool,
                 dropout: float = 0,
                 Block: Any = GatedResNet,
                 **kwargs):
        """
        BIVA: https://arxiv.org/abs/1902.02102

        Define a Bidirectional Variational Autoencoder top stage containing:
        - a sequence of convolutional blocks for the bottom-up inference model (BU)
        - a sequence of convolutional blocks for the top-down inference model (TD)
        - a convolutional block to merge BU and TD
        - a sequence of convolutional blocks for the generative model
        - a stochastic layer (z_L)

        :param input_shape: dictionary describing the input tensor shape (B, H, *D)
        :param convolution: list of tuple describing a convolutional block (filters, kernel_size, stride)
        :param stochastic: dictionary describing the stochastic layer: units or (units, kernel_size, discrete, K)
        :param bottom_layer: is bottom layer
        :param top_layer: is top layer
        :param dropout: dropout value
        :param aux_shape: auxiliary input tensor shape as a tuple of integers (B, H, *D)
        :param kwargs: others arguments passed to the block constructors (both convolutions and stochastic)
        """
        super().__init__()
        top_layer = True

        bu_shp = input_shape.get('x_bu')
        td_shp = input_shape.get('x_td')
        aux_shape = input_shape.get('aux')

        self._input_shape = input_shape

        # define inference BU and TD paths
        in_residual = not bottom_layer
        self.q_bu_convs = DeterministicBlocks(bu_shp, convolutions, aux_shape=aux_shape, transposed=False,
                                              in_residual=in_residual, dropout=dropout, Block=Block, **kwargs)
        aux_shape = self.q_bu_convs.output_shape
        self.q_td_convs = DeterministicBlocks(td_shp, convolutions, aux_shape=aux_shape, transposed=False,
                                              in_residual=in_residual, dropout=dropout, Block=Block, **kwargs)

        # merge BU and TD paths
        self.q_top = Block(shp_cat([self.q_bu_convs.output_shape, self.q_td_convs.output_shape], 1),
                           [convolutions[-1][0], convolutions[-1][1], 1, convolutions[-1][-1]], dropout=dropout,
                           residual=True, **kwargs)
        top_tensor_shp = self.q_top.output_shape

        # stochastic layer
        self.stochastic = StochasticBlock(stochastic, top_tensor_shp, top_layer, **kwargs)

        # generative deterministic block
        z_shape = self.stochastic.output_shape
        self.p_convs = DeterministicBlocks(z_shape, convolutions[::-1], aux_shape=None, transposed=True,
                                           in_residual=False, dropout=dropout, Block=Block, **kwargs)

        self._output_shape = {}  # no output shape (top layer)
        self._forward_shape = self.p_convs.output_shape

    def infer(self, data: Dict[str, torch.Tensor], **kwargs) -> Tuple[Dict[str, Any], Dict[str, Any]]:
        """
        Perform a forward pass through the inference layers and sample the posterior.

        :param data: input data
        :param kwargs: additional parameters passed to the stochastic layer
        :return: (output data, variational data)
        """

        x_bu = data.pop('x_bu')
        x_td = data.pop('x_td')
        aux = data.get('aux', None)

        # BU path
        x_bu = self.q_bu_convs(x_bu, aux=aux)

        # TD path
        x_td = self.q_td_convs(x_td, aux=x_bu)

        # merge BU and TD
        x = torch.cat([x_bu, x_td], 1)
        x = self.q_top(x)

        # sample top layer
        z, q_data = self.stochastic(x, inference=True, **kwargs)

        return {}, q_data

    def forward(self, d: Optional[torch.Tensor], posterior: Optional[dict], **kwargs) -> Tuple[
        torch.Tensor, Dict[str, List]]:
        """
        Perform a forward pass through the generative model and compute KL if posterior data is available

        :param d: previous hidden state
        :param posterior: dictionary representing the posterior
        :return: (hidden state, dict('kl': [kl], **auxiliary) )
        """
        # sample p(z | d)
        z_p, p_data = self.stochastic(d, inference=False, **kwargs)

        # compute KL(q | p)
        if posterior is not None:
            loss_data = self.stochastic.loss(posterior, p_data, **kwargs)
            z = posterior.get('z')
        else:
            loss_data = {}
            z = z_p

        # pass through convolutions
        x = self.p_convs(z, aux=d)

        return x, loss_data

    @property
    def input_shape(self) -> Dict[str, Tuple[int]]:
        """size of the input tensors for the inference path"""
        return self._input_shape

    @property
    def output_shape(self) -> Dict[str, Tuple[int]]:
        """size of the output tensors for the inference path"""
        return self._output_shape

    @property
    def forward_shape(self) -> Tuple[int]:
        """size of the output tensor for the generative path"""
        return self._forward_shape


=======
>>>>>>> 48bae70d
def BivaStage(input_shape: Dict[str, Tuple[int]],
              convolutions: List[Tuple[int]],
              stochastic: Union[Dict, Tuple[Dict]],
              top_layer: bool,
              bottom_layer: bool,
              **kwargs):
    """
    BIVA: https://arxiv.org/abs/1902.02102

    Define a Bidirectional Variational Autoencoder stage containing:
    - a sequence of convolutional blocks for the bottom-up inference model (BU)
    - a sequence of convolutional blocks for the top-down inference model (TD)
    - a sequence of convolutional blocks for the generative model
    - two stochastic layers (BU and TD)

    :param input_shape: dictionary describing the input tensor shape (B, H, *D)
    :param convolution: list of tuple describing a convolutional block (filters, kernel_size, stride)
    :param stochastic: dictionary describing the stochastic layer: units or (units, kernel_size, discrete, K)
    :param top_layer: is top layer
    :param bottom_layer: is bottom layer
    :param dropout: dropout value
    :param conditional_bu: condition BU prior on p(z_TD)
    :param aux_shape: auxiliary input tensor shape as a tuple of integers (B, H, *D)
    :param kwargs: others arguments passed to the block constructors (both convolutions and stochastic)
    """

    if top_layer:
        return BivaTopStage(input_shape, convolutions, stochastic, top_layer, bottom_layer, **kwargs)
    else:
        return BivaIntermediateStage(input_shape, convolutions, stochastic, top_layer, bottom_layer, **kwargs)<|MERGE_RESOLUTION|>--- conflicted
+++ resolved
@@ -495,140 +495,6 @@
         return super().infer(data, **kwargs)
 
 
-<<<<<<< HEAD
-class BivaTopStage(nn.Module):
-    def __init__(self, input_shape: Dict[str, Tuple[int]],
-                 convolutions: List[Tuple[int]],
-                 stochastic: Union[Dict, Tuple[Dict]],
-                 bottom_layer: bool,
-                 top_layer: bool,
-                 dropout: float = 0,
-                 Block: Any = GatedResNet,
-                 **kwargs):
-        """
-        BIVA: https://arxiv.org/abs/1902.02102
-
-        Define a Bidirectional Variational Autoencoder top stage containing:
-        - a sequence of convolutional blocks for the bottom-up inference model (BU)
-        - a sequence of convolutional blocks for the top-down inference model (TD)
-        - a convolutional block to merge BU and TD
-        - a sequence of convolutional blocks for the generative model
-        - a stochastic layer (z_L)
-
-        :param input_shape: dictionary describing the input tensor shape (B, H, *D)
-        :param convolution: list of tuple describing a convolutional block (filters, kernel_size, stride)
-        :param stochastic: dictionary describing the stochastic layer: units or (units, kernel_size, discrete, K)
-        :param bottom_layer: is bottom layer
-        :param top_layer: is top layer
-        :param dropout: dropout value
-        :param aux_shape: auxiliary input tensor shape as a tuple of integers (B, H, *D)
-        :param kwargs: others arguments passed to the block constructors (both convolutions and stochastic)
-        """
-        super().__init__()
-        top_layer = True
-
-        bu_shp = input_shape.get('x_bu')
-        td_shp = input_shape.get('x_td')
-        aux_shape = input_shape.get('aux')
-
-        self._input_shape = input_shape
-
-        # define inference BU and TD paths
-        in_residual = not bottom_layer
-        self.q_bu_convs = DeterministicBlocks(bu_shp, convolutions, aux_shape=aux_shape, transposed=False,
-                                              in_residual=in_residual, dropout=dropout, Block=Block, **kwargs)
-        aux_shape = self.q_bu_convs.output_shape
-        self.q_td_convs = DeterministicBlocks(td_shp, convolutions, aux_shape=aux_shape, transposed=False,
-                                              in_residual=in_residual, dropout=dropout, Block=Block, **kwargs)
-
-        # merge BU and TD paths
-        self.q_top = Block(shp_cat([self.q_bu_convs.output_shape, self.q_td_convs.output_shape], 1),
-                           [convolutions[-1][0], convolutions[-1][1], 1, convolutions[-1][-1]], dropout=dropout,
-                           residual=True, **kwargs)
-        top_tensor_shp = self.q_top.output_shape
-
-        # stochastic layer
-        self.stochastic = StochasticBlock(stochastic, top_tensor_shp, top_layer, **kwargs)
-
-        # generative deterministic block
-        z_shape = self.stochastic.output_shape
-        self.p_convs = DeterministicBlocks(z_shape, convolutions[::-1], aux_shape=None, transposed=True,
-                                           in_residual=False, dropout=dropout, Block=Block, **kwargs)
-
-        self._output_shape = {}  # no output shape (top layer)
-        self._forward_shape = self.p_convs.output_shape
-
-    def infer(self, data: Dict[str, torch.Tensor], **kwargs) -> Tuple[Dict[str, Any], Dict[str, Any]]:
-        """
-        Perform a forward pass through the inference layers and sample the posterior.
-
-        :param data: input data
-        :param kwargs: additional parameters passed to the stochastic layer
-        :return: (output data, variational data)
-        """
-
-        x_bu = data.pop('x_bu')
-        x_td = data.pop('x_td')
-        aux = data.get('aux', None)
-
-        # BU path
-        x_bu = self.q_bu_convs(x_bu, aux=aux)
-
-        # TD path
-        x_td = self.q_td_convs(x_td, aux=x_bu)
-
-        # merge BU and TD
-        x = torch.cat([x_bu, x_td], 1)
-        x = self.q_top(x)
-
-        # sample top layer
-        z, q_data = self.stochastic(x, inference=True, **kwargs)
-
-        return {}, q_data
-
-    def forward(self, d: Optional[torch.Tensor], posterior: Optional[dict], **kwargs) -> Tuple[
-        torch.Tensor, Dict[str, List]]:
-        """
-        Perform a forward pass through the generative model and compute KL if posterior data is available
-
-        :param d: previous hidden state
-        :param posterior: dictionary representing the posterior
-        :return: (hidden state, dict('kl': [kl], **auxiliary) )
-        """
-        # sample p(z | d)
-        z_p, p_data = self.stochastic(d, inference=False, **kwargs)
-
-        # compute KL(q | p)
-        if posterior is not None:
-            loss_data = self.stochastic.loss(posterior, p_data, **kwargs)
-            z = posterior.get('z')
-        else:
-            loss_data = {}
-            z = z_p
-
-        # pass through convolutions
-        x = self.p_convs(z, aux=d)
-
-        return x, loss_data
-
-    @property
-    def input_shape(self) -> Dict[str, Tuple[int]]:
-        """size of the input tensors for the inference path"""
-        return self._input_shape
-
-    @property
-    def output_shape(self) -> Dict[str, Tuple[int]]:
-        """size of the output tensors for the inference path"""
-        return self._output_shape
-
-    @property
-    def forward_shape(self) -> Tuple[int]:
-        """size of the output tensor for the generative path"""
-        return self._forward_shape
-
-
-=======
->>>>>>> 48bae70d
 def BivaStage(input_shape: Dict[str, Tuple[int]],
               convolutions: List[Tuple[int]],
               stochastic: Union[Dict, Tuple[Dict]],
