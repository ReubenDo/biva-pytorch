# BIVA (PyTorch)

Official PyTorch BIVA implementation (BIVA: A Very Deep Hierarchy of Latent Variables forGenerative Modeling) for binarized MNIST. The original Tensorflow implementation can be found [here](https://github.com/larsmaaloee/BIVA).

**For the sake of clarity, this version slightly differs from the original Tensorflow implementation**

**Coming soon: natural images architecture and experiment**


## run the binary MNIST experiment

```bash
<<<<<<< HEAD
python run_deepvae.py
=======
conda create --name biva python=3.7
conda activate biva
pip install -r requirements.txt
python run_deepvae.py --device cuda --dataset binmnist --q_dropout 0.5 --p_dropout 0.5
>>>>>>> 5747487b
```

## Citation

```
@article{maale2019biva,
    title={BIVA: A Very Deep Hierarchy of Latent Variables for Generative Modeling},
    author={Lars Maaløe and Marco Fraccaro and Valentin Liévin and Ole Winther},
    year={2019},
    eprint={1902.02102},
    archivePrefix={arXiv},
    primaryClass={stat.ML}
}
```

## Pip package

### install requirements

* `pytorch 1.3.0`
* `torchvision`
* `matplotlib`

### install package

```bash
pip install biva-pytorch
```

### build deep VAEs

```python
import torch
from torch.distributions import Bernoulli

from biva import DenseNormal, ConvNormal
from biva import VAE, LVAE, BIVA

# build a 2 layers VAE for binary images

# define the stochastic layers
z = [
    {'N': 8, 'kernel': 5, 'block': ConvNormal},  # z1
    {'N': 16, 'block': DenseNormal}  # z2
]

# define the intermediate layers
# each stage defines the configuration of the blocks for q_(z_{l} | z_{l-1}) and p_(z_{l-1} | z_{l})
# each stage is defined by a sequence of 3 resnet blocks
# each block is degined by a tuple [filters, kernel, stride]
stages = [
    [[64, 3, 1], [64, 3, 1], [64, 3, 2]],
    [[64, 3, 1], [64, 3, 1], [64, 3, 2]]
]

# build the model
model = VAE(tensor_shp=(-1, 1, 28, 28), stages=stages, latents=z, dropout=0.5)

# forward pass
x = torch.empty((8, 1, 28, 28)).uniform_().bernoulli()
data = model(x)  # data = {'x_' : p(x|z), z \sim q(z|x), 'kl': [kl_z1, kl_z2]}

# sample from prior
data = model.sample_from_prior(N=16)  # data = {'x_' : p(x|z), z \sim p(z)}
samples = Bernoulli(logits=data['x_']).sample()
```<|MERGE_RESOLUTION|>--- conflicted
+++ resolved
@@ -10,14 +10,10 @@
 ## run the binary MNIST experiment
 
 ```bash
-<<<<<<< HEAD
-python run_deepvae.py
-=======
 conda create --name biva python=3.7
 conda activate biva
 pip install -r requirements.txt
 python run_deepvae.py --device cuda --dataset binmnist --q_dropout 0.5 --p_dropout 0.5
->>>>>>> 5747487b
 ```
 
 ## Citation
